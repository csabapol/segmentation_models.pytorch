import torch.nn as nn

from . import base
from . import functional as F
<<<<<<< HEAD
from .base import Activation
=======
from ..base.modules import Activation
>>>>>>> 33dc9508


class JaccardLoss(base.Loss):
    def __init__(self, eps=1.0, activation=None, ignore_channels=None, **kwargs):
        super().__init__(**kwargs)
        self.eps = eps
        self.activation = Activation(activation)
        self.ignore_channels = ignore_channels

    def forward(self, y_pr, y_gt):
        y_pr = self.activation(y_pr)
        return 1 - F.jaccard(
            y_pr,
            y_gt,
            eps=self.eps,
            threshold=None,
            ignore_channels=self.ignore_channels,
        )


class WeightedDiceLoss(base.Loss):
    def __init__(
        self,
        class_weights,
        eps=1.0,
        beta=1.0,
        activation=None,
        ignore_channels=None,
        **kwargs
    ):
        super().__init__(**kwargs)
        self.eps = eps
        self.beta = beta
        self.activation = Activation(activation)
        self.ignore_channels = ignore_channels
        self.class_weights = class_weights

    def forward(self, y_pr, y_gt):
        y_pr = self.activation(y_pr)
        return 1 - F.weighted_f_score(
            y_pr,
            y_gt,
            self.class_weights,
            beta=self.beta,
            eps=self.eps,
            threshold=None,
            ignore_channels=self.ignore_channels,
        )


class DiceLoss(base.Loss):
    def __init__(
        self, eps=1.0, beta=1.0, activation=None, ignore_channels=None, **kwargs
    ):
        super().__init__(**kwargs)
        self.eps = eps
        self.beta = beta
        self.activation = Activation(activation)
        self.ignore_channels = ignore_channels

    def forward(self, y_pr, y_gt):
        y_pr = self.activation(y_pr)
        return 1 - F.f_score(
            y_pr,
            y_gt,
            beta=self.beta,
            eps=self.eps,
            threshold=None,
            ignore_channels=self.ignore_channels,
        )


class L1Loss(nn.L1Loss, base.Loss):
    pass


class MSELoss(nn.MSELoss, base.Loss):
    pass


class CrossEntropyLoss(nn.CrossEntropyLoss, base.Loss):
    pass


class NLLLoss(nn.NLLLoss, base.Loss):
    pass


class BCELoss(nn.BCELoss, base.Loss):
    pass


class BCEWithLogitsLoss(nn.BCEWithLogitsLoss, base.Loss):
    pass<|MERGE_RESOLUTION|>--- conflicted
+++ resolved
@@ -2,11 +2,8 @@
 
 from . import base
 from . import functional as F
-<<<<<<< HEAD
-from .base import Activation
-=======
+#from .base import Activation
 from ..base.modules import Activation
->>>>>>> 33dc9508
 
 
 class JaccardLoss(base.Loss):
